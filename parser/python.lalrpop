--- conflicted
+++ resolved
@@ -499,12 +499,8 @@
 };
 
 WithStatement: ast::Stmt = {
-<<<<<<< HEAD
-    <location:@L> <is_async:"async"?> "with" <items:OneOrMore<WithItem>> ":" <body:Suite> => {
+    <location:@L> <is_async:"async"?> "with" <items:WithItems> ":" <body:Suite> => {
         let end_location = body.last().unwrap().end_location.unwrap();
-=======
-    <location:@L> <is_async:"async"?> "with" <items:WithItems> ":" <body:Suite> <end_location:@R> => {
->>>>>>> 052dee72
         let type_comment = None;
         let node = if is_async.is_some() {
             ast::StmtKind::AsyncWith { items, body, type_comment }
